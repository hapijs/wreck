--- conflicted
+++ resolved
@@ -243,7 +243,6 @@
                 redirectOptions.timeout = (redirectOptions.timeout - elapsed).toString();           // stringify to not drop timeout when === 0
             }
 
-<<<<<<< HEAD
             // When redirecting to a new hostname, remove the authorization and cookie headers
             if (redirectOptions.headers) {
                 const parsedLocation = new URL(location);
@@ -257,15 +256,12 @@
                 }
             }
 
-            const followRedirect = () => {
-=======
             const followRedirect = (err) => {
 
                 if (err) {
                     err.trace = _trace;
                     return finishOnce(Boom.badGateway('Invalid redirect', err));
                 }
->>>>>>> df1a167b
 
                 const redirectReq = this._request(redirectMethod, location, redirectOptions, { callback: finishOnce }, _trace);
                 if (options.redirected) {
