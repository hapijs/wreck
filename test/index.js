// Load modules

var Http = require('http');
var Https = require('https');
var Path = require('path');
var Fs = require('fs');
var Events = require('events');
var Stream = require('stream');
var Code = require('code');
var Hoek = require('hoek');
var Lab = require('lab');
var Wreck = require('../');


// Declare internals

var internals = {
    payload: new Array(1640).join('0123456789') // make sure we have a payload larger than 16384 bytes for chunking coverage
};


// Test shortcuts

var lab = exports.lab = Lab.script();
var describe = lab.describe;
var it = lab.it;
var expect = Code.expect;


<<<<<<< HEAD
var sample = new Array(1640).join('0123456789'); // make sure we have a payload larger than 16384 bytes for chunking coverage

=======
>>>>>>> bcd752a9
describe('request()', function () {

    it('requests a resource with callback', function (done) {

        var server = Http.createServer(function (req, res) {

            res.writeHead(200, { 'Content-Type': 'text/plain' });
<<<<<<< HEAD
            res.end(sample);
=======
            res.end(internals.payload);
>>>>>>> bcd752a9
        });

        server.listen(0, function () {

            Wreck.request('get', 'http://localhost:' + server.address().port, {}, function (err, res) {

                expect(err).to.not.exist();
                Wreck.read(res, null, function (err, body) {

                    expect(err).to.not.exist();
<<<<<<< HEAD
                    expect(body.toString()).to.equal(sample);
=======
                    expect(body.toString()).to.equal(internals.payload);
>>>>>>> bcd752a9
                    server.close();
                    done();
                });
            });
        });
    });

    it('requests a POST resource', function (done) {

        var server = Http.createServer(function (req, res) {

            expect(req.headers['content-length']).to.equal('16390');
            res.writeHead(200, { 'Content-Type': 'text/plain' });
            req.pipe(res);
        });

        server.listen(0, function () {

<<<<<<< HEAD
            Wreck.request('post', 'http://localhost:' + server.address().port, { payload: sample }, function (err, res) {
=======
            Wreck.request('post', 'http://localhost:' + server.address().port, { payload: internals.payload }, function (err, res) {
>>>>>>> bcd752a9

                expect(err).to.not.exist();
                Wreck.read(res, null, function (err, body) {

                    expect(err).to.not.exist();
<<<<<<< HEAD
                    expect(body.toString()).to.equal(sample);
=======
                    expect(body.toString()).to.equal(internals.payload);
>>>>>>> bcd752a9
                    server.close();
                    done();
                });
            });
        });
    });

    it('requests a POST resource with unicode characters in payload', function (done) {

        var server = Http.createServer(function (req, res) {

            expect(req.headers['content-length']).to.equal('14');
            res.writeHead(200, { 'Content-Type': 'text/plain' });
            req.pipe(res);
        });

        server.listen(0, function () {

            var unicodePayload = JSON.stringify({ field: 'ć' });
            Wreck.request('post', 'http://localhost:' + server.address().port, { payload: unicodePayload }, function (err, res) {

                expect(err).to.not.exist();
                Wreck.read(res, null, function (err, body) {

                    expect(err).to.not.exist();
                    expect(body.toString()).to.equal(unicodePayload);
                    server.close();
                    done();
                });
            });
        });
    });

    it('requests a POST resource with headers', function (done) {

        var server = Http.createServer(function (req, res) {

            res.writeHead(200, { 'Content-Type': 'text/plain' });
            req.pipe(res);
        });

        server.listen(0, function () {

<<<<<<< HEAD
            Wreck.request('post', 'http://localhost:' + server.address().port, { headers: { 'user-agent': 'wreck' }, payload: sample }, function (err, res) {
=======
            Wreck.request('post', 'http://localhost:' + server.address().port, { headers: { 'user-agent': 'wreck' }, payload: internals.payload }, function (err, res) {
>>>>>>> bcd752a9

                expect(err).to.not.exist();
                Wreck.read(res, null, function (err, body) {

                    expect(err).to.not.exist();
<<<<<<< HEAD
                    expect(body.toString()).to.equal(sample);
=======
                    expect(body.toString()).to.equal(internals.payload);
>>>>>>> bcd752a9
                    server.close();
                    done();
                });
            });
        });
    });

    it('requests a POST resource with stream payload', function (done) {

        var server = Http.createServer(function (req, res) {

            res.writeHead(200, { 'Content-Type': 'text/plain' });
            req.pipe(res);
        });

        server.listen(0, function () {

<<<<<<< HEAD
            Wreck.request('post', 'http://localhost:' + server.address().port, { payload: Wreck.toReadableStream(sample) }, function (err, res) {
=======
            Wreck.request('post', 'http://localhost:' + server.address().port, { payload: Wreck.toReadableStream(internals.payload) }, function (err, res) {
>>>>>>> bcd752a9

                expect(err).to.not.exist();
                Wreck.read(res, null, function (err, body) {

                    expect(err).to.not.exist();
<<<<<<< HEAD
                    expect(body.toString()).to.equal(sample);
=======
                    expect(body.toString()).to.equal(internals.payload);
>>>>>>> bcd752a9
                    server.close();
                    done();
                });
            });
        });
    });

    it('requests a resource without callback', function (done) {

        var server = Http.createServer(function (req, res) {

            res.writeHead(200, { 'Content-Type': 'text/plain' });
<<<<<<< HEAD
            res.end(sample);
=======
            res.end(internals.payload);
>>>>>>> bcd752a9
            server.close();
            done();
        });

        server.listen(0, function () {

            Wreck.request('get', 'http://localhost:' + server.address().port, {});
        });
    });

    it('cannot set agent and rejectUnauthorized at the same time', function (done) {

        var fn = function () {

            Wreck.request('get', 'https://google.com', { rejectUnauthorized: true, agent: new Https.Agent() }, function (err, res) { });
        };

        expect(fn).to.throw();
        done();
    });

    it('cannot set a false agent and rejectUnauthorized at the same time', function (done) {

        var fn = function () {

            Wreck.request('get', 'https://google.com', { rejectUnauthorized: false, agent: false }, function (err, res) { });
        };

        expect(fn).to.throw();
        done();
    });

    it('can set a null agent and rejectUnauthorized at the same time', function (done) {

        var fn = function () {

            Wreck.request('get', 'https://google.com', { rejectUnauthorized: false, agent: null }, function (err, res) { });
        };

        expect(fn).to.not.throw();
        done();
    });

    it('requests an https resource', function (done) {

        Wreck.request('get', 'https://google.com', { rejectUnauthorized: true }, function (err, res) {

            expect(err).to.not.exist();
            Wreck.read(res, null, function (err, body) {

                expect(err).to.not.exist();
                expect(body.toString()).to.contain('<HTML>');
                done();
            });
        });
    });

    it('requests an https resource with secure protocol set', function (done) {

        Wreck.request('get', 'https://google.com', { rejectUnauthorized: true, secureProtocol: 'SSLv23_method' }, function (err, res) {

            expect(err).to.not.exist();
            Wreck.read(res, null, function (err, body) {

                expect(err).to.not.exist();
                expect(body.toString()).to.contain('<HTML>');
                done();
            });
        });
    });

    it('fails when an https resource has invalid certs and the default rejectUnauthorized', function (done) {

        var httpsOptions = {
            key: '-----BEGIN RSA PRIVATE KEY-----\nMIIEpAIBAAKCAQEA0UqyXDCqWDKpoNQQK/fdr0OkG4gW6DUafxdufH9GmkX/zoKz\ng/SFLrPipzSGINKWtyMvo7mPjXqqVgE10LDI3VFV8IR6fnART+AF8CW5HMBPGt/s\nfQW4W4puvBHkBxWSW1EvbecgNEIS9hTGvHXkFzm4xJ2e9DHp2xoVAjREC73B7JbF\nhc5ZGGchKw+CFmAiNysU0DmBgQcac0eg2pWoT+YGmTeQj6sRXO67n2xy/hA1DuN6\nA4WBK3wM3O4BnTG0dNbWUEbe7yAbV5gEyq57GhJIeYxRvveVDaX90LoAqM4cUH06\n6rciON0UbDHV2LP/JaH5jzBjUyCnKLLo5snlbwIDAQABAoIBAQDJm7YC3pJJUcxb\nc8x8PlHbUkJUjxzZ5MW4Zb71yLkfRYzsxrTcyQA+g+QzA4KtPY8XrZpnkgm51M8e\n+B16AcIMiBxMC6HgCF503i16LyyJiKrrDYfGy2rTK6AOJQHO3TXWJ3eT3BAGpxuS\n12K2Cq6EvQLCy79iJm7Ks+5G6EggMZPfCVdEhffRm2Epl4T7LpIAqWiUDcDfS05n\nNNfAGxxvALPn+D+kzcSF6hpmCVrFVTf9ouhvnr+0DpIIVPwSK/REAF3Ux5SQvFuL\njPmh3bGwfRtcC5d21QNrHdoBVSN2UBLmbHUpBUcOBI8FyivAWJhRfKnhTvXMFG8L\nwaXB51IZAoGBAP/E3uz6zCyN7l2j09wmbyNOi1AKvr1WSmuBJveITouwblnRSdvc\nsYm4YYE0Vb94AG4n7JIfZLKtTN0xvnCo8tYjrdwMJyGfEfMGCQQ9MpOBXAkVVZvP\ne2k4zHNNsfvSc38UNSt7K0HkVuH5BkRBQeskcsyMeu0qK4wQwdtiCoBDAoGBANF7\nFMppYxSW4ir7Jvkh0P8bP/Z7AtaSmkX7iMmUYT+gMFB5EKqFTQjNQgSJxS/uHVDE\nSC5co8WGHnRk7YH2Pp+Ty1fHfXNWyoOOzNEWvg6CFeMHW2o+/qZd4Z5Fep6qCLaa\nFvzWWC2S5YslEaaP8DQ74aAX4o+/TECrxi0z2lllAoGAdRB6qCSyRsI/k4Rkd6Lv\nw00z3lLMsoRIU6QtXaZ5rN335Awyrfr5F3vYxPZbOOOH7uM/GDJeOJmxUJxv+cia\nPQDflpPJZU4VPRJKFjKcb38JzO6C3Gm+po5kpXGuQQA19LgfDeO2DNaiHZOJFrx3\nm1R3Zr/1k491lwokcHETNVkCgYBPLjrZl6Q/8BhlLrG4kbOx+dbfj/euq5NsyHsX\n1uI7bo1Una5TBjfsD8nYdUr3pwWltcui2pl83Ak+7bdo3G8nWnIOJ/WfVzsNJzj7\n/6CvUzR6sBk5u739nJbfgFutBZBtlSkDQPHrqA7j3Ysibl3ZIJlULjMRKrnj6Ans\npCDwkQKBgQCM7gu3p7veYwCZaxqDMz5/GGFUB1My7sK0hcT7/oH61yw3O8pOekee\nuctI1R3NOudn1cs5TAy/aypgLDYTUGQTiBRILeMiZnOrvQQB9cEf7TFgDoRNCcDs\nV/ZWiegVB/WY7H0BkCekuq5bHwjgtJTpvHGqQ9YD7RhE8RSYOhdQ/Q==\n-----END RSA PRIVATE KEY-----\n',
            cert: '-----BEGIN CERTIFICATE-----\nMIIDBjCCAe4CCQDvLNml6smHlTANBgkqhkiG9w0BAQUFADBFMQswCQYDVQQGEwJV\nUzETMBEGA1UECAwKU29tZS1TdGF0ZTEhMB8GA1UECgwYSW50ZXJuZXQgV2lkZ2l0\ncyBQdHkgTHRkMB4XDTE0MDEyNTIxMjIxOFoXDTE1MDEyNTIxMjIxOFowRTELMAkG\nA1UEBhMCVVMxEzARBgNVBAgMClNvbWUtU3RhdGUxITAfBgNVBAoMGEludGVybmV0\nIFdpZGdpdHMgUHR5IEx0ZDCCASIwDQYJKoZIhvcNAQEBBQADggEPADCCAQoCggEB\nANFKslwwqlgyqaDUECv33a9DpBuIFug1Gn8Xbnx/RppF/86Cs4P0hS6z4qc0hiDS\nlrcjL6O5j416qlYBNdCwyN1RVfCEen5wEU/gBfAluRzATxrf7H0FuFuKbrwR5AcV\nkltRL23nIDRCEvYUxrx15Bc5uMSdnvQx6dsaFQI0RAu9weyWxYXOWRhnISsPghZg\nIjcrFNA5gYEHGnNHoNqVqE/mBpk3kI+rEVzuu59scv4QNQ7jegOFgSt8DNzuAZ0x\ntHTW1lBG3u8gG1eYBMquexoSSHmMUb73lQ2l/dC6AKjOHFB9Ouq3IjjdFGwx1diz\n/yWh+Y8wY1Mgpyiy6ObJ5W8CAwEAATANBgkqhkiG9w0BAQUFAAOCAQEAoSc6Skb4\ng1e0ZqPKXBV2qbx7hlqIyYpubCl1rDiEdVzqYYZEwmst36fJRRrVaFuAM/1DYAmT\nWMhU+yTfA+vCS4tql9b9zUhPw/IDHpBDWyR01spoZFBF/hE1MGNpCSXXsAbmCiVf\naxrIgR2DNketbDxkQx671KwF1+1JOMo9ffXp+OhuRo5NaGIxhTsZ+f/MA4y084Aj\nDI39av50sTRTWWShlN+J7PtdQVA5SZD97oYbeUeL7gI18kAJww9eUdmT0nEjcwKs\nxsQT1fyKbo7AlZBY4KSlUMuGnn0VnAsB9b+LxtXlDfnjyM8bVQx1uAfRo0DO8p/5\n3J5DTjAU55deBQ==\n-----END CERTIFICATE-----\n'
        };

        var server = Https.createServer(httpsOptions, function (req, res) {

            res.writeHead(200);
            res.end();
        });

        server.listen(0, function (err) {

            expect(err).to.not.exist();

            Wreck.request('get', 'https://localhost:' + server.address().port, {}, function (err, res) {

                expect(err).to.exist();
                done();
            });
        });
    });

    it('succeeds when an https resource has unauthorized certs and rejectUnauthorized is false', function (done) {

        var httpsOptions = {
            key: '-----BEGIN RSA PRIVATE KEY-----\nMIIEpAIBAAKCAQEA0UqyXDCqWDKpoNQQK/fdr0OkG4gW6DUafxdufH9GmkX/zoKz\ng/SFLrPipzSGINKWtyMvo7mPjXqqVgE10LDI3VFV8IR6fnART+AF8CW5HMBPGt/s\nfQW4W4puvBHkBxWSW1EvbecgNEIS9hTGvHXkFzm4xJ2e9DHp2xoVAjREC73B7JbF\nhc5ZGGchKw+CFmAiNysU0DmBgQcac0eg2pWoT+YGmTeQj6sRXO67n2xy/hA1DuN6\nA4WBK3wM3O4BnTG0dNbWUEbe7yAbV5gEyq57GhJIeYxRvveVDaX90LoAqM4cUH06\n6rciON0UbDHV2LP/JaH5jzBjUyCnKLLo5snlbwIDAQABAoIBAQDJm7YC3pJJUcxb\nc8x8PlHbUkJUjxzZ5MW4Zb71yLkfRYzsxrTcyQA+g+QzA4KtPY8XrZpnkgm51M8e\n+B16AcIMiBxMC6HgCF503i16LyyJiKrrDYfGy2rTK6AOJQHO3TXWJ3eT3BAGpxuS\n12K2Cq6EvQLCy79iJm7Ks+5G6EggMZPfCVdEhffRm2Epl4T7LpIAqWiUDcDfS05n\nNNfAGxxvALPn+D+kzcSF6hpmCVrFVTf9ouhvnr+0DpIIVPwSK/REAF3Ux5SQvFuL\njPmh3bGwfRtcC5d21QNrHdoBVSN2UBLmbHUpBUcOBI8FyivAWJhRfKnhTvXMFG8L\nwaXB51IZAoGBAP/E3uz6zCyN7l2j09wmbyNOi1AKvr1WSmuBJveITouwblnRSdvc\nsYm4YYE0Vb94AG4n7JIfZLKtTN0xvnCo8tYjrdwMJyGfEfMGCQQ9MpOBXAkVVZvP\ne2k4zHNNsfvSc38UNSt7K0HkVuH5BkRBQeskcsyMeu0qK4wQwdtiCoBDAoGBANF7\nFMppYxSW4ir7Jvkh0P8bP/Z7AtaSmkX7iMmUYT+gMFB5EKqFTQjNQgSJxS/uHVDE\nSC5co8WGHnRk7YH2Pp+Ty1fHfXNWyoOOzNEWvg6CFeMHW2o+/qZd4Z5Fep6qCLaa\nFvzWWC2S5YslEaaP8DQ74aAX4o+/TECrxi0z2lllAoGAdRB6qCSyRsI/k4Rkd6Lv\nw00z3lLMsoRIU6QtXaZ5rN335Awyrfr5F3vYxPZbOOOH7uM/GDJeOJmxUJxv+cia\nPQDflpPJZU4VPRJKFjKcb38JzO6C3Gm+po5kpXGuQQA19LgfDeO2DNaiHZOJFrx3\nm1R3Zr/1k491lwokcHETNVkCgYBPLjrZl6Q/8BhlLrG4kbOx+dbfj/euq5NsyHsX\n1uI7bo1Una5TBjfsD8nYdUr3pwWltcui2pl83Ak+7bdo3G8nWnIOJ/WfVzsNJzj7\n/6CvUzR6sBk5u739nJbfgFutBZBtlSkDQPHrqA7j3Ysibl3ZIJlULjMRKrnj6Ans\npCDwkQKBgQCM7gu3p7veYwCZaxqDMz5/GGFUB1My7sK0hcT7/oH61yw3O8pOekee\nuctI1R3NOudn1cs5TAy/aypgLDYTUGQTiBRILeMiZnOrvQQB9cEf7TFgDoRNCcDs\nV/ZWiegVB/WY7H0BkCekuq5bHwjgtJTpvHGqQ9YD7RhE8RSYOhdQ/Q==\n-----END RSA PRIVATE KEY-----\n',
            cert: '-----BEGIN CERTIFICATE-----\nMIIDBjCCAe4CCQDvLNml6smHlTANBgkqhkiG9w0BAQUFADBFMQswCQYDVQQGEwJV\nUzETMBEGA1UECAwKU29tZS1TdGF0ZTEhMB8GA1UECgwYSW50ZXJuZXQgV2lkZ2l0\ncyBQdHkgTHRkMB4XDTE0MDEyNTIxMjIxOFoXDTE1MDEyNTIxMjIxOFowRTELMAkG\nA1UEBhMCVVMxEzARBgNVBAgMClNvbWUtU3RhdGUxITAfBgNVBAoMGEludGVybmV0\nIFdpZGdpdHMgUHR5IEx0ZDCCASIwDQYJKoZIhvcNAQEBBQADggEPADCCAQoCggEB\nANFKslwwqlgyqaDUECv33a9DpBuIFug1Gn8Xbnx/RppF/86Cs4P0hS6z4qc0hiDS\nlrcjL6O5j416qlYBNdCwyN1RVfCEen5wEU/gBfAluRzATxrf7H0FuFuKbrwR5AcV\nkltRL23nIDRCEvYUxrx15Bc5uMSdnvQx6dsaFQI0RAu9weyWxYXOWRhnISsPghZg\nIjcrFNA5gYEHGnNHoNqVqE/mBpk3kI+rEVzuu59scv4QNQ7jegOFgSt8DNzuAZ0x\ntHTW1lBG3u8gG1eYBMquexoSSHmMUb73lQ2l/dC6AKjOHFB9Ouq3IjjdFGwx1diz\n/yWh+Y8wY1Mgpyiy6ObJ5W8CAwEAATANBgkqhkiG9w0BAQUFAAOCAQEAoSc6Skb4\ng1e0ZqPKXBV2qbx7hlqIyYpubCl1rDiEdVzqYYZEwmst36fJRRrVaFuAM/1DYAmT\nWMhU+yTfA+vCS4tql9b9zUhPw/IDHpBDWyR01spoZFBF/hE1MGNpCSXXsAbmCiVf\naxrIgR2DNketbDxkQx671KwF1+1JOMo9ffXp+OhuRo5NaGIxhTsZ+f/MA4y084Aj\nDI39av50sTRTWWShlN+J7PtdQVA5SZD97oYbeUeL7gI18kAJww9eUdmT0nEjcwKs\nxsQT1fyKbo7AlZBY4KSlUMuGnn0VnAsB9b+LxtXlDfnjyM8bVQx1uAfRo0DO8p/5\n3J5DTjAU55deBQ==\n-----END CERTIFICATE-----\n'
        };

        var server = Https.createServer(httpsOptions, function (req, res) {

            res.writeHead(200);
            res.end();
        });

        server.listen(0, function (err) {

            expect(err).to.not.exist();

            Wreck.request('get', 'https://localhost:' + server.address().port, { rejectUnauthorized: false }, function (err, res) {

                expect(err).to.not.exist();
                done();
            });
        });
    });

    it('applies rejectUnauthorized when redirected', function (done) {

        var httpsOptions = {
            key: '-----BEGIN RSA PRIVATE KEY-----\nMIIEpAIBAAKCAQEA0UqyXDCqWDKpoNQQK/fdr0OkG4gW6DUafxdufH9GmkX/zoKz\ng/SFLrPipzSGINKWtyMvo7mPjXqqVgE10LDI3VFV8IR6fnART+AF8CW5HMBPGt/s\nfQW4W4puvBHkBxWSW1EvbecgNEIS9hTGvHXkFzm4xJ2e9DHp2xoVAjREC73B7JbF\nhc5ZGGchKw+CFmAiNysU0DmBgQcac0eg2pWoT+YGmTeQj6sRXO67n2xy/hA1DuN6\nA4WBK3wM3O4BnTG0dNbWUEbe7yAbV5gEyq57GhJIeYxRvveVDaX90LoAqM4cUH06\n6rciON0UbDHV2LP/JaH5jzBjUyCnKLLo5snlbwIDAQABAoIBAQDJm7YC3pJJUcxb\nc8x8PlHbUkJUjxzZ5MW4Zb71yLkfRYzsxrTcyQA+g+QzA4KtPY8XrZpnkgm51M8e\n+B16AcIMiBxMC6HgCF503i16LyyJiKrrDYfGy2rTK6AOJQHO3TXWJ3eT3BAGpxuS\n12K2Cq6EvQLCy79iJm7Ks+5G6EggMZPfCVdEhffRm2Epl4T7LpIAqWiUDcDfS05n\nNNfAGxxvALPn+D+kzcSF6hpmCVrFVTf9ouhvnr+0DpIIVPwSK/REAF3Ux5SQvFuL\njPmh3bGwfRtcC5d21QNrHdoBVSN2UBLmbHUpBUcOBI8FyivAWJhRfKnhTvXMFG8L\nwaXB51IZAoGBAP/E3uz6zCyN7l2j09wmbyNOi1AKvr1WSmuBJveITouwblnRSdvc\nsYm4YYE0Vb94AG4n7JIfZLKtTN0xvnCo8tYjrdwMJyGfEfMGCQQ9MpOBXAkVVZvP\ne2k4zHNNsfvSc38UNSt7K0HkVuH5BkRBQeskcsyMeu0qK4wQwdtiCoBDAoGBANF7\nFMppYxSW4ir7Jvkh0P8bP/Z7AtaSmkX7iMmUYT+gMFB5EKqFTQjNQgSJxS/uHVDE\nSC5co8WGHnRk7YH2Pp+Ty1fHfXNWyoOOzNEWvg6CFeMHW2o+/qZd4Z5Fep6qCLaa\nFvzWWC2S5YslEaaP8DQ74aAX4o+/TECrxi0z2lllAoGAdRB6qCSyRsI/k4Rkd6Lv\nw00z3lLMsoRIU6QtXaZ5rN335Awyrfr5F3vYxPZbOOOH7uM/GDJeOJmxUJxv+cia\nPQDflpPJZU4VPRJKFjKcb38JzO6C3Gm+po5kpXGuQQA19LgfDeO2DNaiHZOJFrx3\nm1R3Zr/1k491lwokcHETNVkCgYBPLjrZl6Q/8BhlLrG4kbOx+dbfj/euq5NsyHsX\n1uI7bo1Una5TBjfsD8nYdUr3pwWltcui2pl83Ak+7bdo3G8nWnIOJ/WfVzsNJzj7\n/6CvUzR6sBk5u739nJbfgFutBZBtlSkDQPHrqA7j3Ysibl3ZIJlULjMRKrnj6Ans\npCDwkQKBgQCM7gu3p7veYwCZaxqDMz5/GGFUB1My7sK0hcT7/oH61yw3O8pOekee\nuctI1R3NOudn1cs5TAy/aypgLDYTUGQTiBRILeMiZnOrvQQB9cEf7TFgDoRNCcDs\nV/ZWiegVB/WY7H0BkCekuq5bHwjgtJTpvHGqQ9YD7RhE8RSYOhdQ/Q==\n-----END RSA PRIVATE KEY-----\n',
            cert: '-----BEGIN CERTIFICATE-----\nMIIDBjCCAe4CCQDvLNml6smHlTANBgkqhkiG9w0BAQUFADBFMQswCQYDVQQGEwJV\nUzETMBEGA1UECAwKU29tZS1TdGF0ZTEhMB8GA1UECgwYSW50ZXJuZXQgV2lkZ2l0\ncyBQdHkgTHRkMB4XDTE0MDEyNTIxMjIxOFoXDTE1MDEyNTIxMjIxOFowRTELMAkG\nA1UEBhMCVVMxEzARBgNVBAgMClNvbWUtU3RhdGUxITAfBgNVBAoMGEludGVybmV0\nIFdpZGdpdHMgUHR5IEx0ZDCCASIwDQYJKoZIhvcNAQEBBQADggEPADCCAQoCggEB\nANFKslwwqlgyqaDUECv33a9DpBuIFug1Gn8Xbnx/RppF/86Cs4P0hS6z4qc0hiDS\nlrcjL6O5j416qlYBNdCwyN1RVfCEen5wEU/gBfAluRzATxrf7H0FuFuKbrwR5AcV\nkltRL23nIDRCEvYUxrx15Bc5uMSdnvQx6dsaFQI0RAu9weyWxYXOWRhnISsPghZg\nIjcrFNA5gYEHGnNHoNqVqE/mBpk3kI+rEVzuu59scv4QNQ7jegOFgSt8DNzuAZ0x\ntHTW1lBG3u8gG1eYBMquexoSSHmMUb73lQ2l/dC6AKjOHFB9Ouq3IjjdFGwx1diz\n/yWh+Y8wY1Mgpyiy6ObJ5W8CAwEAATANBgkqhkiG9w0BAQUFAAOCAQEAoSc6Skb4\ng1e0ZqPKXBV2qbx7hlqIyYpubCl1rDiEdVzqYYZEwmst36fJRRrVaFuAM/1DYAmT\nWMhU+yTfA+vCS4tql9b9zUhPw/IDHpBDWyR01spoZFBF/hE1MGNpCSXXsAbmCiVf\naxrIgR2DNketbDxkQx671KwF1+1JOMo9ffXp+OhuRo5NaGIxhTsZ+f/MA4y084Aj\nDI39av50sTRTWWShlN+J7PtdQVA5SZD97oYbeUeL7gI18kAJww9eUdmT0nEjcwKs\nxsQT1fyKbo7AlZBY4KSlUMuGnn0VnAsB9b+LxtXlDfnjyM8bVQx1uAfRo0DO8p/5\n3J5DTjAU55deBQ==\n-----END CERTIFICATE-----\n'
        };

        var gen = 0;
        var server = Https.createServer(httpsOptions, function (req, res) {

            if (!gen++) {
                res.writeHead(301, { 'Location': '/' });
                res.end();
            }
            else {
                res.writeHead(200, { 'Content-Type': 'text/plain' });
                res.end();
            }
        });

        server.listen(0, function (err) {

            expect(err).to.not.exist();

            Wreck.request('get', 'https://localhost:' + server.address().port, { redirects: 1, rejectUnauthorized: false }, function (err, res) {

                expect(err).to.not.exist();
                expect(res.statusCode).to.equal(200);
                server.close();
                done();
            });
        });
    });

    it('requests a resource with downstream dependency', function (done) {

        var up = Http.createServer(function (req, res) {

            res.writeHead(200, { 'Content-Type': 'text/plain' });
<<<<<<< HEAD
            res.end(sample);
=======
            res.end(internals.payload);
>>>>>>> bcd752a9
        });

        up.listen(0, function () {

            var down = Http.createServer(function (req, res1) {

                res1.writeHead(200, { 'Content-Type': 'text/plain' });
                Wreck.request('get', 'http://localhost:' + up.address().port, { downstreamRes: res1 }, function (err, res2) {

                    expect(err).to.not.exist();
                    res2.pipe(res1);
                });
            });

            down.listen(0, function () {

                Wreck.request('get', 'http://localhost:' + down.address().port, {}, function (err, res) {

                    expect(err).to.not.exist();
                    Wreck.read(res, null, function (err, body) {

                        expect(err).to.not.exist();
<<<<<<< HEAD
                        expect(body.toString()).to.equal(sample);
=======
                        expect(body.toString()).to.equal(internals.payload);
>>>>>>> bcd752a9
                        up.close();
                        down.close();
                        done();
                    });
                });
            });
        });
    });

    it('does not follow redirections by default', function (done) {

        var gen = 0;
        var server = Http.createServer(function (req, res) {

            if (!gen++) {
                res.writeHead(301, { 'Location': 'http://localhost:' + server.address().port });
                res.end();
            }
            else {
                res.writeHead(200, { 'Content-Type': 'text/plain' });
<<<<<<< HEAD
                res.end(sample);
=======
                res.end(internals.payload);
>>>>>>> bcd752a9
            }
        });

        server.listen(0, function () {

            Wreck.request('get', 'http://localhost:' + server.address().port, {}, function (err, res) {

                expect(err).to.not.exist();
                Wreck.read(res, null, function (err, body) {

                    expect(err).to.not.exist();
                    expect(res.statusCode).to.equal(301);
                    server.close();
                    done();
                });
            });
        });
    });

    it('handles redirections', function (done) {

        var gen = 0;
        var server = Http.createServer(function (req, res) {

            if (!gen++) {
                res.writeHead(301, { 'Location': 'http://localhost:' + server.address().port });
                res.end();
            }
            else {
                res.writeHead(200, { 'Content-Type': 'text/plain' });
<<<<<<< HEAD
                res.end(sample);
=======
                res.end(internals.payload);
>>>>>>> bcd752a9
            }
        });

        server.listen(0, function () {

            Wreck.request('get', 'http://localhost:' + server.address().port, { redirects: 1 }, function (err, res) {

                expect(err).to.not.exist();
                Wreck.read(res, null, function (err, body) {

                    expect(err).to.not.exist();
<<<<<<< HEAD
                    expect(body.toString()).to.equal(sample);
=======
                    expect(body.toString()).to.equal(internals.payload);
>>>>>>> bcd752a9
                    server.close();
                    done();
                });
            });
        });
    });

    it('handles redirections with relative location', function (done) {

        var gen = 0;
        var server = Http.createServer(function (req, res) {

            if (!gen++) {
                res.writeHead(301, { 'Location': '/' });
                res.end();
            }
            else {
                expect(req.url).to.equal('/');
                res.writeHead(200, { 'Content-Type': 'text/plain' });
<<<<<<< HEAD
                res.end(sample);
=======
                res.end(internals.payload);
>>>>>>> bcd752a9
            }
        });

        server.listen(0, function () {

            Wreck.request('get', 'http://localhost:' + server.address().port, { redirects: 1 }, function (err, res) {

                expect(err).to.not.exist();
                Wreck.read(res, null, function (err, body) {

                    expect(err).to.not.exist();
<<<<<<< HEAD
                    expect(body.toString()).to.equal(sample);
=======
                    expect(body.toString()).to.equal(internals.payload);
>>>>>>> bcd752a9
                    server.close();
                    done();
                });
            });
        });
    });

    it('reaches max redirections count', function (done) {

        var gen = 0;
        var server = Http.createServer(function (req, res) {

            if (gen++ < 2) {
                res.writeHead(301, { 'Location': 'http://localhost:' + server.address().port });
                res.end();
            }
            else {
                res.writeHead(200, { 'Content-Type': 'text/plain' });
<<<<<<< HEAD
                res.end(sample);
=======
                res.end(internals.payload);
>>>>>>> bcd752a9
            }
        });

        server.listen(0, function () {

            Wreck.request('get', 'http://localhost:' + server.address().port, { redirects: 1 }, function (err, res) {

                expect(err.message).to.equal('Maximum redirections reached');
                server.close();
                done();
            });
        });
    });

    it('handles malformed redirection response', function (done) {

        var server = Http.createServer(function (req, res) {

            res.writeHead(301);
            res.end();
        });

        server.listen(0, function () {

            Wreck.request('get', 'http://localhost:' + server.address().port, { redirects: 1 }, function (err, res) {

                expect(err.message).to.equal('Received redirection without location');
                server.close();
                done();
            });
        });
    });

    it('handles redirections with POST stream payload', function (done) {

        var gen = 0;
        var server = Http.createServer(function (req, res) {

            if (!gen++) {
                res.writeHead(307, { 'Location': '/' });
                res.end();
            }
            else {
                res.writeHead(200, { 'Content-Type': 'text/plain' });
                Wreck.read(req, null, function (err, res2) {

                    res.end(res2);
                });
            }
        });

        server.listen(0, function () {

<<<<<<< HEAD
            Wreck.request('post', 'http://localhost:' + server.address().port, { redirects: 1, payload: Wreck.toReadableStream(sample) }, function (err, res) {
=======
            Wreck.request('post', 'http://localhost:' + server.address().port, { redirects: 1, payload: Wreck.toReadableStream(internals.payload) }, function (err, res) {
>>>>>>> bcd752a9

                expect(err).to.not.exist();
                Wreck.read(res, null, function (err, body) {

                    expect(err).to.not.exist();
<<<<<<< HEAD
                    expect(body.toString()).to.equal(sample);
=======
                    expect(body.toString()).to.equal(internals.payload);
>>>>>>> bcd752a9
                    server.close();
                    done();
                });
            });
        });
    });

    it('handles request errors with a boom response', function (done) {

        var server = Http.createServer(function (req, res) {

            req.destroy();
            res.end();
        });

        server.once('listening', function () {

            Wreck.request('get', 'http://127.0.0.1:' + server.address().port, { payload: '' }, function (err) {

                expect(err.code).to.equal('ECONNRESET');
                done();
            });
        });

        server.listen(0);
    });

    it('handles request errors with a boom response when payload is being sent', function (done) {

        var server = Http.createServer(function (req, res) {

            req.destroy();
            res.end();
        });

        server.once('listening', function () {

            Wreck.request('get', 'http://127.0.0.1:' + server.address().port, { payload: '' }, function (err) {

                expect(err.code).to.equal('ECONNRESET');
                done();
            });
        });

        server.listen(0);
    });

    it('handles response errors with a boom response', function (done) {

        var server = Http.createServer(function (req, res) {

            res.destroy();
        });

        server.once('listening', function () {

            Wreck.request('get', 'http://127.0.0.1:' + server.address().port, { payload: '' }, function (err) {

                expect(err.code).to.equal('ECONNRESET');
                done();
            });
        });

        server.listen(0);
    });

    it('handles errors when remote server is unavailable', function (done) {

        Wreck.request('get', 'http://127.0.0.1:10', { payload: '' }, function (err) {

            expect(err).to.exist();
            done();
        });
    });

    it('handles a timeout during a socket close', function (done) {

        var server = Http.createServer(function (req, res) {

            req.once('error', function () { });
            res.once('error', function () { });

            setTimeout(function () {

                req.destroy();
            }, 5);
        });

        server.once('error', function () { });

        server.once('listening', function () {

            Wreck.request('get', 'http://127.0.0.1:' + server.address().port, { payload: '', timeout: 5 }, function (err) {

                expect(err).to.exist();
                server.close();

                setTimeout(done, 5);
            });
        });

        server.listen(0);
    });

    it('handles an error after a timeout', function (done) {

        var server = Http.createServer(function (req, res) {

            req.once('error', function () { });
            res.once('error', function () { });

            setTimeout(function () {

                res.socket.write('ERROR');
            }, 5);
        });

        server.once('error', function () { });

        server.once('listening', function () {

            Wreck.request('get', 'http://127.0.0.1:' + server.address().port, { payload: '', timeout: 5 }, function (err) {

                expect(err).to.exist();
                server.close();

                setTimeout(done, 5);
            });
        });

        server.listen(0);
    });

    it('allows request without a callback', function (done) {

        var server = Http.createServer(function (req, res) {

            res.end('ok');
        });

        server.once('listening', function () {

            Wreck.request('get', 'http://127.0.0.1:' + server.address().port);
            done();
        });

        server.listen(0);
    });

    it('requests can be aborted', function (done) {

        var server = Http.createServer(function (req, res) {

            res.writeHead(200);
            res.end();
        });

        server.listen(0, function () {

            var req = Wreck.request('get', 'http://localhost:' + server.address().port, {}, function (err) {

                expect(err).to.exist();
                expect(err.code).to.equal('ECONNRESET');
                done();
            });

            req.abort();
        });
    });

    it('request shortcuts can be aborted', function (done) {

        var server = Http.createServer(function (req, res) {

            res.writeHead(200);
            res.end();
        });

        server.listen(0, function () {

            var req = Wreck.get('http://localhost:' + server.address().port, function (err) {

                expect(err).to.exist();
                expect(err.code).to.equal('ECONNRESET');
                done();
            });

            req.abort();
        });
    });

    it('in-progress requests can be aborted', function (done) {

        var wreck;
        var server = Http.createServer(function (req, res) {

            res.writeHead(200);
            res.end();

            wreck.abort();
        });

        server.listen(0, function () {

            wreck = Wreck.request('get', 'http://localhost:' + server.address().port, {}, function (err) {

                expect(err).to.exist();
                expect(err.code).to.equal('ECONNRESET');
                done();
            });
        });
    });

    it('uses agent option', function (done) {

        var agent = new Http.Agent();
        expect(Object.keys(agent.sockets).length).to.equal(0);

        Wreck.request('get', 'http://localhost/', { agent: agent }, function (err, res) {

            expect(Object.keys(agent.sockets).length).to.equal(1);
            done();
        });
    });

    it('applies agent option when redirected', function (done) {

        var gen = 0;
        var server = Http.createServer(function (req, res) {

            if (!gen++) {
                res.writeHead(301, { 'Location': '/' });
                res.end();
            }
            else {
                res.writeHead(200, { 'Content-Type': 'text/plain' });
                res.end();
            }
        });

        var agent = new Http.Agent();
        var requestCount = 0;
        var addRequest = agent.addRequest;
        agent.addRequest = function () {

            requestCount++;
            addRequest.apply(agent, arguments);
        };

        server.listen(0, function () {

            Wreck.request('get', 'http://localhost:' + server.address().port, { redirects: 1, agent: agent }, function (err, res) {

                expect(err).to.not.exist();
                expect(res.statusCode).to.equal(200);
                expect(requestCount).to.equal(2);
                server.close();
                done();
            });
        });
    });

    it('pooling can be disabled by setting agent to false', function (done) {

        var complete;

        var server = Http.createServer(function (req, res) {

            res.writeHead(200);
            res.write('foo');

            complete = complete || function () {

                res.end();
            };
        });

        server.listen(0, function () {


            Wreck.request('get', 'http://localhost:' + server.address().port, { agent: false, timeout: 15 }, function (err, res) {

                expect(err).to.not.exist();
                expect(Object.keys(Wreck.agents.http.sockets).length).to.equal(0);
                expect(Object.keys(Wreck.agents.http.requests).length).to.equal(0);

                Wreck.request('get', 'http://localhost:' + server.address().port + '/thatone', { agent: false, timeout: 15 }, function (err, innerRes) {

                    expect(err).to.not.exist();

                    expect(Object.keys(Wreck.agents.http.sockets).length).to.equal(0);
                    expect(Object.keys(Wreck.agents.http.requests).length).to.equal(0);

                    complete();

                    Wreck.read(res, null, function () {

                        setTimeout(function () {

                            expect(Object.keys(Wreck.agents.http.sockets).length).to.equal(0);
                            expect(Object.keys(Wreck.agents.http.requests).length).to.equal(0);

                            done();
                        }, 100);
                    });
                });
            });
        });
    });

    it('requests payload in buffer', function (done) {

        var server = Http.createServer(function (req, res) {

            res.writeHead(200, { 'Content-Type': 'text/plain' });
            req.pipe(res);
        });

        server.listen(0, function () {

<<<<<<< HEAD
            var buf = new Buffer(sample, 'ascii');
=======
            var buf = new Buffer(internals.payload, 'ascii');
>>>>>>> bcd752a9

            Wreck.request('post', 'http://localhost:' + server.address().port, { payload: buf }, function (err, res) {

                expect(err).to.not.exist();
                Wreck.read(res, null, function (err, body) {

                    expect(err).to.not.exist();
<<<<<<< HEAD
                    expect(body.toString()).to.equal(sample);
=======
                    expect(body.toString()).to.equal(internals.payload);
>>>>>>> bcd752a9
                    server.close();
                    done();
                });
            });
        });
    });

    it('requests head method', function (done) {

        var server = Http.createServer(function (req, res) {

            res.writeHead(200);
            req.pipe(res);
        });

        server.listen(0, function () {

<<<<<<< HEAD
            var buf = new Buffer(sample, 'ascii');
=======
            var buf = new Buffer(internals.payload, 'ascii');
>>>>>>> bcd752a9

            Wreck.request('head', 'http://localhost:' + server.address().port, { payload: null }, function (err, res) {

                expect(err).to.not.exist();
                Wreck.read(res, null, function (err, body) {

                    expect(err).to.not.exist();
                    expect(body.toString()).to.equal('');
                    server.close();
                    done();
                });
            });
        });
    });

    it('post null payload', function (done) {

        var server = Http.createServer(function (req, res) {

            res.statusCode = 500;
            res.end();
        });

        server.listen(0, function () {

            Wreck.request('post', 'http://localhost:' + server.address().port, { headers: { connection: 'close' }, payload: null }, function (err, res) {

                expect(err).to.not.exist();
                Wreck.read(res, null, function (err, body) {

                    expect(err).to.not.exist();
                    expect(body.toString()).to.equal('');
                    server.close();
                    done();
                });
            });
        });
    });

    it('handles read timeout', function (done) {

        var server = Http.createServer(function (req, res) {

            setTimeout(function () {

                res.writeHead(200);
                res.write(payload);
                res.end();
            }, 2000);
        });

        server.listen(0, function () {

            Wreck.request('get', 'http://localhost:' + server.address().port, { timeout: 100 }, function (err, res) {

                expect(err).to.exist();
                expect(err.output.statusCode).to.equal(504);
                done();
            });
        });
    });

    it('cleans socket on agent deferred read timeout', function (done) {

        var complete;

        var server = Http.createServer(function (req, res) {

            res.writeHead(200);
            res.write('foo');

            complete = complete || function () {

                res.end();
            };
        });

        server.listen(0, function () {

            var agent = new Http.Agent({ maxSockets: 1 });
            expect(Object.keys(agent.sockets).length).to.equal(0);

            Wreck.request('get', 'http://localhost:' + server.address().port, { agent: agent, timeout: 15 }, function (err, res) {

                expect(err).to.not.exist();
                expect(Object.keys(agent.sockets).length).to.equal(1);
                expect(Object.keys(agent.requests).length).to.equal(0);

                Wreck.request('get', 'http://localhost:' + server.address().port + '/thatone', { agent: agent, timeout: 15 }, function (err, innerRes) {

                    expect(err).to.exist();
                    expect(err.output.statusCode).to.equal(504);

                    expect(Object.keys(agent.sockets).length).to.equal(1);
                    expect(Object.keys(agent.requests).length).to.equal(1);

                    complete();

                    Wreck.read(res, null, function () {

                        setTimeout(function () {

                            expect(Object.keys(agent.sockets).length).to.equal(0);
                            expect(Object.keys(agent.requests).length).to.equal(0);

                            done();
                        }, 100);
                    });
                });
            });
        });
    });

    it('defaults maxSockets to Infinity', function (done) {

        var server = Http.createServer(function (req, res) {

            res.writeHead(200);
<<<<<<< HEAD
            res.write(sample);
=======
            res.write(internals.payload);
>>>>>>> bcd752a9
            res.end();
        });

        server.listen(0, function () {

            Wreck.request('get', 'http://localhost:' + server.address().port, { timeout: 100 }, function (err, res) {

                expect(err).to.not.exist();
                expect(res.statusCode).to.equal(200);
                expect(Wreck.agents.http.maxSockets).to.equal(Infinity);
                done();
            });
        });
    });

    it('maxSockets on default agents can be changed', function (done) {

        var complete;

        var server = Http.createServer(function (req, res) {

            res.writeHead(200);
            res.write('foo');

            complete = complete || function () {

                res.end();
            };
        });

        server.listen(0, function () {

            Wreck.agents.http.maxSockets = 1;

            Wreck.request('get', 'http://localhost:' + server.address().port, { timeout: 15 }, function (err, res) {

                expect(err).to.not.exist();

                Wreck.request('get', 'http://localhost:' + server.address().port + '/thatone', { timeout: 15 }, function (err, innerRes) {

                    expect(err).to.exist();
                    expect(err.output.statusCode).to.equal(504);

                    complete();

                    Wreck.read(res, null, function () {

                        Wreck.agents.http.maxSockets = Infinity;
                        done();
                    });
                });
            });
        });
    });
});

describe('options.baseUrl', function () {

    it('uses baseUrl option with trailing slash and uri is prefixed with a slash', function (done) {

        var r = Wreck.request('get', '/foo', { baseUrl: 'http://localhost/' }, function (err, res) {

            expect(r._headers.host).to.equal('localhost');
            done();
        });
    });

    it('uses baseUrl option without trailing slash and uri is prefixed with a slash', function (done) {

        var request = Wreck.request('get', '/foo', { baseUrl: 'http://localhost' }, Hoek.ignore);

        expect(request._headers.host).to.equal('localhost');
        expect(request.path).to.equal('/foo');
        done();
    });

    it('uses baseUrl option with trailing slash and uri is prefixed without a slash', function (done) {

        var request = Wreck.request('get', 'foo', { baseUrl: 'http://localhost/' }, Hoek.ignore);

        expect(request._headers.host).to.equal('localhost');
        expect(request.path).to.equal('/foo');
        done();
    });

    it('uses baseUrl option without trailing slash and uri is prefixed without a slash', function (done) {

        var request = Wreck.request('get', 'foo', { baseUrl: 'http://localhost' }, Hoek.ignore);

        expect(request._headers.host).to.equal('localhost');
        expect(request.path).to.equal('/foo');
        done();
    });

    it('uses baseUrl option when uri is an empty string', function (done) {

        var request = Wreck.request('get', '', { baseUrl: 'http://localhost' }, Hoek.ignore);

        expect(request._headers.host).to.equal('localhost');
        expect(request.path).to.equal('/');
        done();
    });

    it('uses baseUrl option with a path', function (done) {

        var request = Wreck.request('get', '/bar', { baseUrl: 'http://localhost/foo' }, Hoek.ignore);

        expect(request._headers.host).to.equal('localhost');
        expect(request.path).to.equal('/foo/bar');
        done();
    });

    it('uses baseUrl option with a path and removes extra slashes', function (done) {

        var request = Wreck.request('get', '/bar', { baseUrl: 'http://localhost/foo/' }, Hoek.ignore);

        expect(request._headers.host).to.equal('localhost');
        expect(request.path).to.equal('/foo/bar');
        done();
    });

    it('uses baseUrl option with a url that has a querystring', function (done) {

        var request = Wreck.request('get', '/bar?test=hello', { baseUrl: 'http://localhost/foo' }, Hoek.ignore);

        expect(request._headers.host).to.equal('localhost');
        expect(request.path).to.equal('/foo/bar?test=hello');
        done();
    });
});

describe('read()', function () {

    it('handles errors with a boom response', function (done) {

        var res = new Events.EventEmitter();
        res.pipe = function () { };

        Wreck.read(res, null, function (err) {

            expect(err.isBoom).to.equal(true);
            done();
        });

        res.emit('error', new Error('my error'));
    });

    it('handles responses that close early', function (done) {

        var res = new Events.EventEmitter();
        res.pipe = function () { };

        Wreck.read(res, null, function (err) {

            expect(err.isBoom).to.equal(true);
            done();
        });

        res.emit('close');
    });

    it('times out when stream read takes too long', function (done) {

        var server = Http.createServer(function (req, res) {

            res.writeHead(200, { 'Content-Type': 'text/plain' });
<<<<<<< HEAD
            res.write(sample);
=======
            res.write(internals.payload);
>>>>>>> bcd752a9
        });

        server.listen(0, function () {

            Wreck.request('get', 'http://localhost:' + server.address().port, {}, function (err, res) {

                expect(err).to.not.exist();
                Wreck.read(res, { timeout: 100 }, function (err, body) {

                    expect(err).to.exist();
                    expect(err.output.statusCode).to.equal(408);
                    expect(body).to.not.exist();
                    server.close();
                    done();
                });
            });
        });
    });

    it('errors when stream is too big', function (done) {

        var server = Http.createServer(function (req, res) {

            res.writeHead(200, { 'Content-Type': 'text/plain' });
<<<<<<< HEAD
            res.write(sample);
            res.end(sample);
=======
            res.write(internals.payload);
            res.end(internals.payload);
>>>>>>> bcd752a9
        });

        server.listen(0, function () {

            Wreck.request('get', 'http://localhost:' + server.address().port, {}, function (err, res) {

                expect(err).to.not.exist();
                Wreck.read(res, { maxBytes: 120 }, function (err, body) {

                    expect(err).to.exist();
                    expect(err.output.statusCode).to.equal(400);
                    expect(body).to.not.exist();
                    server.close();
                    done();
                });
            });
        });
    });

    it('reads a file streamed via HTTP', function (done) {

        var path = Path.join(__dirname, '../images/wreck.png');
        var stats = Fs.statSync(path);
        var fileStream = Fs.createReadStream(path);

        var server = Http.createServer(function (req, res) {

            res.writeHead(200);
            fileStream.pipe(res);
        });

        server.listen(0, function () {

            Wreck.request('get', 'http://localhost:' + server.address().port, {}, function (err, res) {

                expect(err).to.not.exist();
                expect(res.statusCode).to.equal(200);

                Wreck.read(res, null, function (err, body) {

                    expect(body.length).to.equal(stats.size);
                    server.close();
                    done();
                });
            });
        });
    });

    it('reads a multiple buffers response', function (done) {

        var path = Path.join(__dirname, '../images/wreck.png');
        var stats = Fs.statSync(path);
        var file = Fs.readFileSync(path);

        var server = Http.createServer(function (req, res) {

            res.writeHead(200);
            res.write(file);
            setTimeout(function () {

                res.write(file);
                res.end();
            }, 100);
        });

        server.listen(0, function () {

            Wreck.request('get', 'http://localhost:' + server.address().port, {}, function (err, res) {

                expect(err).to.not.exist();
                expect(res.statusCode).to.equal(200);

                Wreck.read(res, null, function (err, body) {

                    expect(body.length).to.equal(stats.size * 2);
                    server.close();
                    done();
                });
            });
        });
    });

    it('writes a file streamed via HTTP', function (done) {

        var path = Path.join(__dirname, '../images/wreck.png');
        var stats = Fs.statSync(path);
        var fileStream = Fs.createReadStream(path);

        var server = Http.createServer(function (req, res) {

            res.writeHead(200);

            Wreck.read(req, null, function (err, body) {

                res.end(body);
            });
        });

        server.listen(0, function () {

            Wreck.request('post', 'http://localhost:' + server.address().port, { payload: fileStream }, function (err, res) {

                expect(err).to.not.exist();
                expect(res.statusCode).to.equal(200);

                Wreck.read(res, null, function (err, body) {

                    expect(body.length).to.equal(stats.size);
                    server.close();
                    done();
                });
            });
        });
    });

    it('handles responses with no headers', function (done) {

<<<<<<< HEAD
        var res = Wreck.toReadableStream(sample);
=======
        var res = Wreck.toReadableStream(internals.payload);
>>>>>>> bcd752a9
        Wreck.read(res, { json: true }, function (err) {

            expect(err).to.equal(null);
            done();
        });
    });

    it('skips destroy when not available', function (done) {

        var server = Http.createServer(function (req, res) {

            res.writeHead(200, { 'Content-Type': 'text/plain' });
            res.write(sample);
            res.end(sample);
        });

        server.listen(0, function () {

            Wreck.request('get', 'http://localhost:' + server.address().port, {}, function (err, res) {

                expect(err).to.not.exist();

                res.destroy = null;
                Wreck.read(res, { maxBytes: 120 }, function (err, body) {

                    expect(err).to.exist();
                    expect(err.output.statusCode).to.equal(400);
                    expect(body).to.not.exist();
                    server.close();
                    done();
                });
            });
        });
    });
});

describe('parseCacheControl()', function () {

    it('parses valid header', function (done) {

        var header = Wreck.parseCacheControl('must-revalidate, max-age=3600');
        expect(header).to.exist();
        expect(header['must-revalidate']).to.equal(true);
        expect(header['max-age']).to.equal(3600);
        done();
    });

    it('parses valid header with quoted string', function (done) {

        var header = Wreck.parseCacheControl('must-revalidate, max-age="3600"');
        expect(header).to.exist();
        expect(header['must-revalidate']).to.equal(true);
        expect(header['max-age']).to.equal(3600);
        done();
    });

    it('errors on invalid header', function (done) {

        var header = Wreck.parseCacheControl('must-revalidate, b =3600');
        expect(header).to.not.exist();
        done();
    });

    it('errors on invalid max-age', function (done) {

        var header = Wreck.parseCacheControl('must-revalidate, max-age=a3600');
        expect(header).to.not.exist();
        done();
    });
});

describe('Shortcut', function () {

    it('get request', function (done) {

        var server = Http.createServer(function (req, res) {

            res.writeHead(200);
            res.end('ok');
        });

        server.listen(0, function () {

            Wreck.get('http://localhost:' + server.address().port, function (err, res, payload) {

                expect(err).to.not.exist();
                expect(res.statusCode).to.equal(200);
                expect(payload).to.equal('ok');
                server.close();
                done();
            });
        });
    });

    it('post request', function (done) {

        var server = Http.createServer(function (req, res) {

            res.writeHead(200);
            res.end('ok');
        });

        server.listen(0, function () {

            Wreck.post('http://localhost:' + server.address().port, { payload: '123' }, function (err, res, payload) {

                expect(err).to.not.exist();
                expect(res.statusCode).to.equal(200);
                expect(payload).to.equal('ok');
                server.close();
                done();
            });
        });
    });

    it('put request', function (done) {

        var server = Http.createServer(function (req, res) {

            res.writeHead(200);
            res.end('ok');
        });

        server.listen(0, function () {

            Wreck.put('http://localhost:' + server.address().port, function (err, res, payload) {

                expect(err).to.not.exist();
                expect(res.statusCode).to.equal(200);
                expect(payload).to.equal('ok');
                server.close();
                done();
            });
        });
    });

    it('delete request', function (done) {

        var server = Http.createServer(function (req, res) {

            res.writeHead(200);
            res.end('ok');
        });

        server.listen(0, function () {

            Wreck.delete('http://localhost:' + server.address().port, function (err, res, payload) {

                expect(err).to.not.exist();
                expect(res.statusCode).to.equal(200);
                expect(payload).to.equal('ok');
                server.close();
                done();
            });
        });
    });

    it('errors on bad request', function (done) {

        var server = Http.createServer(function (req, res) {

            res.writeHead(200);
            res.end('ok');
        });

        server.listen(0, function () {

            var port = server.address().port;
            server.close();

            Wreck.get('http://localhost:' + port, function (err, res, payload) {

                expect(err).to.exist();
                done();
            });
        });
    });
});

describe('json', function () {

    it('json requested and received', function (done) {

        var server = Http.createServer(function (req, res) {

            res.writeHead(200, { 'Content-Type': 'application/json' });
            res.end(JSON.stringify({ foo: 'bar' }));
        });

        server.listen(0, function () {

            var port = server.address().port;
            var options = {
                json: true
            };

            Wreck.get('http://localhost:' + port, options, function (err, res, payload) {

                expect(err).to.not.exist();
                expect(res.statusCode).to.equal(200);
                expect(payload).to.not.equal(null);
                expect(payload.foo).to.exist();
                server.close();
                done();
            });
        });
    });

    it('json-based type requested and received', function (done) {

        var server = Http.createServer(function (req, res) {

            res.writeHead(200, { 'Content-Type': 'application/vnd.api+json' });
            res.end(JSON.stringify({ foo: 'bar' }));
        });

        server.listen(0, function () {

            var port = server.address().port;
            var options = {
                json: true
            };

            Wreck.get('http://localhost:' + port, options, function (err, res, payload) {

                expect(err).to.not.exist();
                expect(res.statusCode).to.equal(200);
                expect(payload).to.not.equal(null);
                expect(payload.foo).to.exist();
                server.close();
                done();
            });
        });
    });

    it('json requested but not received - flag is ignored', function (done) {

        var server = Http.createServer(function (req, res) {

            res.writeHead(200);
            res.end('ok');
        });

        server.listen(0, function () {

            var port = server.address().port;
            var options = {
                json: true
            };

            Wreck.get('http://localhost:' + port, options, function (err, res, payload) {

                expect(err).to.not.exist();
                expect(res.statusCode).to.equal(200);
                expect(payload).to.not.equal(null);
                server.close();
                done();
            });
        });
    });

    it('invalid json received', function (done) {

        var server = Http.createServer(function (req, res) {

            res.writeHead(200, { 'Content-Type': 'application/json' });
            res.end('ok');
        });

        server.listen(0, function () {

            var port = server.address().port;
            var options = {
                json: true
            };

            Wreck.get('http://localhost:' + port, options, function (err, res, payload) {

                expect(err).to.exist();
                server.close();
                done();
            });
        });
    });

    it('json not requested but received as string', function (done) {

        var server = Http.createServer(function (req, res) {

            res.writeHead(200, { 'Content-Type': 'application/json' });
            res.end(JSON.stringify({ foo: 'bar' }));
        });

        server.listen(0, function () {

            var port = server.address().port;
            var options = {
                json: false
            };

            Wreck.get('http://localhost:' + port, options, function (err, res, payload) {

                expect(err).to.not.exist();
                expect(res.statusCode).to.equal(200);
                expect(payload).to.not.equal(null);
                server.close();
                done();
            });
        });
    });

    it('should not be parsed on empty buffer', function (done) {

        var server = Http.createServer(function (req, res) {

            res.writeHead(204, { 'Content-Type': 'application/json' });
            res.end();
        });

        server.listen(0, function () {

            var port = server.address().port;
            var options = {
                json: 'SMART'
            };

            Wreck.get('http://localhost:' + port, options, function (err, res, payload) {

                expect(err).to.not.exist();
                expect(res.statusCode).to.equal(204);
                expect(payload).to.equal(null);
                server.close();
                done();
            });
        });
    });

    it('will try to parse json in "force" mode, regardless of the header', function (done) {

        var server = Http.createServer(function (req, res) {

            res.writeHead(200, { 'Content-Type': 'text/plain' });
            res.end(JSON.stringify({ foo: 'bar' }));
        });

        server.listen(0, function () {

            var port = server.address().port;
            var options = {
                json: 'force'
            };

            Wreck.get('http://localhost:' + port, options, function (err, res, payload) {

                expect(err).to.not.exist();
                expect(res.statusCode).to.equal(200);
                expect(payload).to.not.equal(null);
                expect(payload).to.deep.equal({
                    foo: 'bar'
                });
                server.close();
                done();
            });
        });
    });

    it('will error on invalid json received in "force" mode', function (done) {

        var server = Http.createServer(function (req, res) {

            res.writeHead(200, { 'Content-Type': 'text/plain' });
            res.end('ok');
        });

        server.listen(0, function () {

            var port = server.address().port;
            var options = {
                json: 'force'
            };

            Wreck.get('http://localhost:' + port, options, function (err, res, payload) {

                expect(err).to.exist();
                server.close();
                done();
            });
        });
    });
});

describe('toReadableStream()', function () {

    it('handle empty payload', function (done) {

        var stream = Wreck.toReadableStream();
        expect(stream instanceof Stream).to.be.true();
        var read = stream.read();                           // Make sure read has no problems
        expect(read).to.be.null();
        done();
    });

    it('handle explicit encoding', function (done) {

        var data = 'Hello';
        var buf = new Buffer(data, 'ascii');
        var stream = Wreck.toReadableStream(data, 'ascii');
        expect(stream instanceof Stream).to.be.true();
        var read = stream.read();
        expect(read.toString()).to.equal(data);
        done();
    });

    it('chunks to requested size', function (done) {

        var buf;
        var data = new Array(101).join('0123456789');
        var stream = Wreck.toReadableStream(data);

        buf = stream.read(100);
        expect(buf.length).to.equal(100);

        buf = stream.read(400);
        expect(buf.length).to.equal(400);

        buf = stream.read();
        expect(buf.length).to.equal(500);

        buf = stream.read();
        expect(buf).to.equal(null);

        done();
    });
});

describe('Events', function () {

    it('emits response event when wreck is finished', function (done) {

        var server = Http.createServer(function (req, res) {

            res.writeHead(200);
            res.end('ok');
        });

        Wreck.once('response', function (err, req, res, start, uri) {

            expect(err).to.not.exist();
            expect(req).to.exist();
            expect(res).to.exist();
            expect(typeof start).to.equal('number');
            expect(uri.href).to.equal('http://localhost:' + server.address().port + '/');
            done();
        });


        server.listen(0, function () {

            Wreck.put('http://localhost:' + server.address().port, function (err, res, payload) {

                expect(err).to.not.exist();
                expect(res.statusCode).to.equal(200);
                expect(payload).to.equal('ok');
                server.close();
            });
        });
    });

    it('response event includes error when it occurs', { timeout: 2500 }, function (done) {

        Wreck.once('response', function (err, req, res) {

            expect(err).to.exist();
            expect(req).to.exist();
            expect(res).to.not.exist();
            done();
        });

        Wreck.get('http://0', function (err) {

            expect(err).to.exist();
        });

    });

    it('multiple requests execute the same response handler', { timeout: 5000 }, function (done) {

        var count = 0;
        var handler = function (err, req, res) {

            expect(err).to.exist();
            expect(req).to.exist();
            expect(res).to.not.exist();
            count++;
        };

        Wreck.on('response', handler);

        Wreck.get('http://0', function (err) {

            expect(err).to.exist();

            Wreck.get('http://0', function (err) {

                expect(err).to.exist();
                expect(count).to.equal(2);
                Wreck.removeListener('response', handler);
                done();
            });
        });
    });

    it('rejects attempts to use defaults without an options hash', function (done) {

        var fn = function () {

            Wreck.defaults();
        };

        expect(fn).to.throw();
        done();
    });

    it('respects defaults without bleeding across instances', function (done) {

        var optionsA = { headers: { foo: 123 } };
        var optionsB = { headers: { bar: 321 } };

        var wreckA = Wreck.defaults(optionsA);
        var wreckB = Wreck.defaults(optionsB);
        var wreckAB = wreckA.defaults(optionsB);

        // var agent = new Http.Agent();
        // expect(Object.keys(agent.sockets).length).to.equal(0);

<<<<<<< HEAD
        var req1 = wreckA.request('get', 'http://localhost/', { headers: { banana: 911 } }, function (err, res1) {
=======
        req = wreckA.request('get', 'http://localhost/', { headers: { banana: 911 } }, function (err) {
>>>>>>> bcd752a9

            expect(req1._headers.banana).to.exist();
            expect(req1._headers.foo).to.exist();
            expect(req1._headers.bar).to.not.exist();

<<<<<<< HEAD
            var req2 = wreckB.request('get', 'http://localhost/', { headers: { banana: 911 } }, function (err, res2) {
=======
            req = wreckB.request('get', 'http://localhost/', { headers: { banana: 911 } }, function (err) {
>>>>>>> bcd752a9

                expect(req2._headers.banana).to.exist();
                expect(req2._headers.foo).to.not.exist();
                expect(req2._headers.bar).to.exist();

<<<<<<< HEAD
                var req3 = wreckAB.request('get', 'http://localhost/', { headers: { banana: 911 } }, function (err, res3) {
=======
                req = wreckAB.request('get', 'http://localhost/', { headers: { banana: 911 } }, function (err) {
>>>>>>> bcd752a9

                    expect(req3._headers.banana).to.exist();
                    expect(req3._headers.foo).to.exist();
                    expect(req3._headers.bar).to.exist();

                    done();
                });
            });
        });
    });
});<|MERGE_RESOLUTION|>--- conflicted
+++ resolved
@@ -27,11 +27,6 @@
 var expect = Code.expect;
 
 
-<<<<<<< HEAD
-var sample = new Array(1640).join('0123456789'); // make sure we have a payload larger than 16384 bytes for chunking coverage
-
-=======
->>>>>>> bcd752a9
 describe('request()', function () {
 
     it('requests a resource with callback', function (done) {
@@ -39,11 +34,7 @@
         var server = Http.createServer(function (req, res) {
 
             res.writeHead(200, { 'Content-Type': 'text/plain' });
-<<<<<<< HEAD
-            res.end(sample);
-=======
             res.end(internals.payload);
->>>>>>> bcd752a9
         });
 
         server.listen(0, function () {
@@ -54,11 +45,7 @@
                 Wreck.read(res, null, function (err, body) {
 
                     expect(err).to.not.exist();
-<<<<<<< HEAD
-                    expect(body.toString()).to.equal(sample);
-=======
                     expect(body.toString()).to.equal(internals.payload);
->>>>>>> bcd752a9
                     server.close();
                     done();
                 });
@@ -77,21 +64,13 @@
 
         server.listen(0, function () {
 
-<<<<<<< HEAD
-            Wreck.request('post', 'http://localhost:' + server.address().port, { payload: sample }, function (err, res) {
-=======
             Wreck.request('post', 'http://localhost:' + server.address().port, { payload: internals.payload }, function (err, res) {
->>>>>>> bcd752a9
 
                 expect(err).to.not.exist();
                 Wreck.read(res, null, function (err, body) {
 
                     expect(err).to.not.exist();
-<<<<<<< HEAD
-                    expect(body.toString()).to.equal(sample);
-=======
                     expect(body.toString()).to.equal(internals.payload);
->>>>>>> bcd752a9
                     server.close();
                     done();
                 });
@@ -135,21 +114,13 @@
 
         server.listen(0, function () {
 
-<<<<<<< HEAD
-            Wreck.request('post', 'http://localhost:' + server.address().port, { headers: { 'user-agent': 'wreck' }, payload: sample }, function (err, res) {
-=======
             Wreck.request('post', 'http://localhost:' + server.address().port, { headers: { 'user-agent': 'wreck' }, payload: internals.payload }, function (err, res) {
->>>>>>> bcd752a9
 
                 expect(err).to.not.exist();
                 Wreck.read(res, null, function (err, body) {
 
                     expect(err).to.not.exist();
-<<<<<<< HEAD
-                    expect(body.toString()).to.equal(sample);
-=======
                     expect(body.toString()).to.equal(internals.payload);
->>>>>>> bcd752a9
                     server.close();
                     done();
                 });
@@ -167,21 +138,13 @@
 
         server.listen(0, function () {
 
-<<<<<<< HEAD
-            Wreck.request('post', 'http://localhost:' + server.address().port, { payload: Wreck.toReadableStream(sample) }, function (err, res) {
-=======
             Wreck.request('post', 'http://localhost:' + server.address().port, { payload: Wreck.toReadableStream(internals.payload) }, function (err, res) {
->>>>>>> bcd752a9
 
                 expect(err).to.not.exist();
                 Wreck.read(res, null, function (err, body) {
 
                     expect(err).to.not.exist();
-<<<<<<< HEAD
-                    expect(body.toString()).to.equal(sample);
-=======
                     expect(body.toString()).to.equal(internals.payload);
->>>>>>> bcd752a9
                     server.close();
                     done();
                 });
@@ -194,11 +157,7 @@
         var server = Http.createServer(function (req, res) {
 
             res.writeHead(200, { 'Content-Type': 'text/plain' });
-<<<<<<< HEAD
-            res.end(sample);
-=======
             res.end(internals.payload);
->>>>>>> bcd752a9
             server.close();
             done();
         });
@@ -359,11 +318,7 @@
         var up = Http.createServer(function (req, res) {
 
             res.writeHead(200, { 'Content-Type': 'text/plain' });
-<<<<<<< HEAD
-            res.end(sample);
-=======
             res.end(internals.payload);
->>>>>>> bcd752a9
         });
 
         up.listen(0, function () {
@@ -386,11 +341,7 @@
                     Wreck.read(res, null, function (err, body) {
 
                         expect(err).to.not.exist();
-<<<<<<< HEAD
-                        expect(body.toString()).to.equal(sample);
-=======
                         expect(body.toString()).to.equal(internals.payload);
->>>>>>> bcd752a9
                         up.close();
                         down.close();
                         done();
@@ -411,11 +362,7 @@
             }
             else {
                 res.writeHead(200, { 'Content-Type': 'text/plain' });
-<<<<<<< HEAD
-                res.end(sample);
-=======
                 res.end(internals.payload);
->>>>>>> bcd752a9
             }
         });
 
@@ -446,11 +393,7 @@
             }
             else {
                 res.writeHead(200, { 'Content-Type': 'text/plain' });
-<<<<<<< HEAD
-                res.end(sample);
-=======
                 res.end(internals.payload);
->>>>>>> bcd752a9
             }
         });
 
@@ -462,11 +405,7 @@
                 Wreck.read(res, null, function (err, body) {
 
                     expect(err).to.not.exist();
-<<<<<<< HEAD
-                    expect(body.toString()).to.equal(sample);
-=======
                     expect(body.toString()).to.equal(internals.payload);
->>>>>>> bcd752a9
                     server.close();
                     done();
                 });
@@ -486,11 +425,7 @@
             else {
                 expect(req.url).to.equal('/');
                 res.writeHead(200, { 'Content-Type': 'text/plain' });
-<<<<<<< HEAD
-                res.end(sample);
-=======
                 res.end(internals.payload);
->>>>>>> bcd752a9
             }
         });
 
@@ -502,11 +437,7 @@
                 Wreck.read(res, null, function (err, body) {
 
                     expect(err).to.not.exist();
-<<<<<<< HEAD
-                    expect(body.toString()).to.equal(sample);
-=======
                     expect(body.toString()).to.equal(internals.payload);
->>>>>>> bcd752a9
                     server.close();
                     done();
                 });
@@ -525,11 +456,7 @@
             }
             else {
                 res.writeHead(200, { 'Content-Type': 'text/plain' });
-<<<<<<< HEAD
-                res.end(sample);
-=======
                 res.end(internals.payload);
->>>>>>> bcd752a9
             }
         });
 
@@ -583,21 +510,13 @@
 
         server.listen(0, function () {
 
-<<<<<<< HEAD
-            Wreck.request('post', 'http://localhost:' + server.address().port, { redirects: 1, payload: Wreck.toReadableStream(sample) }, function (err, res) {
-=======
             Wreck.request('post', 'http://localhost:' + server.address().port, { redirects: 1, payload: Wreck.toReadableStream(internals.payload) }, function (err, res) {
->>>>>>> bcd752a9
 
                 expect(err).to.not.exist();
                 Wreck.read(res, null, function (err, body) {
 
                     expect(err).to.not.exist();
-<<<<<<< HEAD
-                    expect(body.toString()).to.equal(sample);
-=======
                     expect(body.toString()).to.equal(internals.payload);
->>>>>>> bcd752a9
                     server.close();
                     done();
                 });
@@ -918,11 +837,7 @@
 
         server.listen(0, function () {
 
-<<<<<<< HEAD
-            var buf = new Buffer(sample, 'ascii');
-=======
             var buf = new Buffer(internals.payload, 'ascii');
->>>>>>> bcd752a9
 
             Wreck.request('post', 'http://localhost:' + server.address().port, { payload: buf }, function (err, res) {
 
@@ -930,11 +845,7 @@
                 Wreck.read(res, null, function (err, body) {
 
                     expect(err).to.not.exist();
-<<<<<<< HEAD
-                    expect(body.toString()).to.equal(sample);
-=======
                     expect(body.toString()).to.equal(internals.payload);
->>>>>>> bcd752a9
                     server.close();
                     done();
                 });
@@ -952,11 +863,7 @@
 
         server.listen(0, function () {
 
-<<<<<<< HEAD
-            var buf = new Buffer(sample, 'ascii');
-=======
             var buf = new Buffer(internals.payload, 'ascii');
->>>>>>> bcd752a9
 
             Wreck.request('head', 'http://localhost:' + server.address().port, { payload: null }, function (err, res) {
 
@@ -1075,11 +982,7 @@
         var server = Http.createServer(function (req, res) {
 
             res.writeHead(200);
-<<<<<<< HEAD
-            res.write(sample);
-=======
             res.write(internals.payload);
->>>>>>> bcd752a9
             res.end();
         });
 
@@ -1246,11 +1149,7 @@
         var server = Http.createServer(function (req, res) {
 
             res.writeHead(200, { 'Content-Type': 'text/plain' });
-<<<<<<< HEAD
-            res.write(sample);
-=======
             res.write(internals.payload);
->>>>>>> bcd752a9
         });
 
         server.listen(0, function () {
@@ -1275,13 +1174,8 @@
         var server = Http.createServer(function (req, res) {
 
             res.writeHead(200, { 'Content-Type': 'text/plain' });
-<<<<<<< HEAD
-            res.write(sample);
-            res.end(sample);
-=======
             res.write(internals.payload);
             res.end(internals.payload);
->>>>>>> bcd752a9
         });
 
         server.listen(0, function () {
@@ -1399,11 +1293,7 @@
 
     it('handles responses with no headers', function (done) {
 
-<<<<<<< HEAD
-        var res = Wreck.toReadableStream(sample);
-=======
         var res = Wreck.toReadableStream(internals.payload);
->>>>>>> bcd752a9
         Wreck.read(res, { json: true }, function (err) {
 
             expect(err).to.equal(null);
@@ -1416,8 +1306,8 @@
         var server = Http.createServer(function (req, res) {
 
             res.writeHead(200, { 'Content-Type': 'text/plain' });
-            res.write(sample);
-            res.end(sample);
+            res.write(internals.payload);
+            res.end(internals.payload);
         });
 
         server.listen(0, function () {
@@ -1939,31 +1829,19 @@
         // var agent = new Http.Agent();
         // expect(Object.keys(agent.sockets).length).to.equal(0);
 
-<<<<<<< HEAD
-        var req1 = wreckA.request('get', 'http://localhost/', { headers: { banana: 911 } }, function (err, res1) {
-=======
-        req = wreckA.request('get', 'http://localhost/', { headers: { banana: 911 } }, function (err) {
->>>>>>> bcd752a9
+        var req1 = wreckA.request('get', 'http://localhost/', { headers: { banana: 911 } }, function (err) {
 
             expect(req1._headers.banana).to.exist();
             expect(req1._headers.foo).to.exist();
             expect(req1._headers.bar).to.not.exist();
 
-<<<<<<< HEAD
-            var req2 = wreckB.request('get', 'http://localhost/', { headers: { banana: 911 } }, function (err, res2) {
-=======
-            req = wreckB.request('get', 'http://localhost/', { headers: { banana: 911 } }, function (err) {
->>>>>>> bcd752a9
+            var req2 = wreckB.request('get', 'http://localhost/', { headers: { banana: 911 } }, function (err) {
 
                 expect(req2._headers.banana).to.exist();
                 expect(req2._headers.foo).to.not.exist();
                 expect(req2._headers.bar).to.exist();
 
-<<<<<<< HEAD
-                var req3 = wreckAB.request('get', 'http://localhost/', { headers: { banana: 911 } }, function (err, res3) {
-=======
-                req = wreckAB.request('get', 'http://localhost/', { headers: { banana: 911 } }, function (err) {
->>>>>>> bcd752a9
+                var req3 = wreckAB.request('get', 'http://localhost/', { headers: { banana: 911 } }, function (err) {
 
                     expect(req3._headers.banana).to.exist();
                     expect(req3._headers.foo).to.exist();
